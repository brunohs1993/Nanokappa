
# calculations
import numpy as np
# import numpy.linalg
import time

import scipy.constants as ct
from scipy.spatial.transform import Rotation as rot
from scipy.interpolate import interp1d

# plotting
import matplotlib.pyplot as plt
from mpl_toolkits.mplot3d import Axes3D

# hdf5 files
import h5py

# crystal structure
import phonopy
import pyiron.vasp.structure

# geometry
import trimesh as tm
import trimesh.ray.ray_pyembree

# other
import sys
import copy

# laurent
import math
from phonopy import Phonopy
from phonopy.interface.calculator import read_crystal_structure

np.set_printoptions(precision=3, threshold=sys.maxsize, linewidth=np.nan)

#=#=#=#=#=#=#=#=#=#=#=#=#=#=#=#=#=#=#=#=#=#=#=#=#=#=#=#=#=#=#=#=#=#=#=#=#=#=#=#=

class Constants:
    def __init__(self):
        self.hbar = ct.physical_constants['reduced Planck constant in eV s'  ][0]   # hbar in eV s
        # self.hbar = ct.physical_constants['Planck constant over 2 pi in eV s'][0]   # hbar in eV s
        self.kb   = ct.physical_constants['Boltzmann constant in eV/K'       ][0]   # kb in eV/K

#=#=#=#=#=#=#=#=#=#=#=#=#=#=#=#=#=#=#=#=#=#=#=#=#=#=#=#=#=#=#=#=#=#=#=#=#=#=#=#=

#   TO DO
#
#   - Define boundary conditions

class Geometry:
    def __init__(self, arguments):
        
        self.args = arguments

        self.standard_shapes = ['cuboid', 'cillinder', 'sphere']
        self.scale           = self.args.scale
        self.dimensions      = self.args.dimensions
        self.rotation        = np.array(self.args.rotation)
        self.rot_order       = self.args.rot_order
        self.shape           = self.args.geometry

        # Processing mesh

        self.load_geo_file(self.shape)          # loading
        self.transform_mesh()         # transforming
        self.get_mesh_properties()    # defining useful properties


    def load_geo_file(self, shape):
        '''Load the file informed in --geometry. If an standard geometry defined in __init__, adjust
        the path to load the native file. Else, need to inform the whole path.'''
        
        if shape == 'cuboid':
            self.mesh = tm.creation.box( self.dimensions )
        elif shape == 'cylinder':
            self.mesh = tm.creation.cone( self.dimensions[0], height = self.dimensions[1] )
        elif shape == 'cone':
            self.mesh = tm.creation.cone( self.dimensions[0], self.dimensions[1] )
        elif shape == 'capsule':
            self.mesh = tm.creation.capsule( self.dimensions[0], self.dimensions[1] )
        else:
            self.mesh = tm.load(shape)

    def transform_mesh(self):
        '''Builds transformation matrix and aplies it to the mesh.'''

        self.mesh.rezero()  # brings mesh to origin such that all vertices are on the positive octant

        scale_matrix = np.identity(4)*np.append(self.scale, 1)

        self.mesh.apply_transform(scale_matrix) # scale mesh

        rotation_matrix       = np.zeros( (4, 4) ) # initialising transformation matrix
        rotation_matrix[3, 3] = 1

        rotation_matrix[0:3, 0:3] = rot.from_euler(self.rot_order, self.rotation).as_matrix() # building rotation terms

        self.mesh.apply_transform(rotation_matrix) # rotate mesh

    def get_mesh_properties(self):
        '''Get useful properties of the mesh.'''

        self.bounds = self.mesh.bounds

    # def set_boundary_cond(self):
                
    #     self.bound_cond = np.array(self.args.bound_cond)

#=#=#=#=#=#=#=#=#=#=#=#=#=#=#=#=#=#=#=#=#=#=#=#=#=#=#=#=#=#=#=#=#=#=#=#=#=#=#=#=

#   TO DO
#
#   - Get the wave vector in cartesian coordinates.
#   - Think in how to get the direct or cartesian coordinates of atoms positions from POSCAR file.
#   - 

class Phonon(Constants):    
    ''' Class to get phonon properties and manipulate them. '''
    def __init__(self, arguments):
        super(Phonon, self).__init__()
        self.args = arguments
        
    def load_properties(self):
        '''Initialise all phonon properties from input files.'''

        #### we have to discuss for the following ####
        unitcell, _ = read_crystal_structure(self.args.poscar_file, interface_mode='vasp')
        lattice = unitcell.get_cell()   # vectors as lines
        reciprocal_lattice = np.linalg.inv(lattice)*2*math.pi # vectors as columns

        phonon = Phonopy(unitcell,
                    [[1, 0, 0], [0, 1, 0], [0, 0, 1]],
                    primitive_matrix=[[1, 0, 0], 
                                      [0, 1, 0], 
                                      [0, 0, 1]])

        symmetry_obj = phonon.primitive_symmetry
        rotations = symmetry_obj.get_reciprocal_operations()
        #############################################

        self.load_hdf_data(self.args.hdf_file)

        self.load_q_points()
        self.load_weights()

        self.load_frequency()
        qpoints_FBZ,frequency=expand_FBZ(0,self.weights,self.q_points,self.frequency,0,rotations,reciprocal_lattice)
        self.frequency= frequency
        self.convert_to_omega()
        
        self.load_group_vel()
        qpoints_FBZ,group_vel=expand_FBZ(0,self.weights,self.q_points,self.group_vel,1,rotations,reciprocal_lattice)
        self.group_vel=group_vel

        self.load_temperature()
    
        self.load_heat_cap()
        qpoints_FBZ,heat_cap=expand_FBZ(1,self.weights,self.q_points,self.heat_cap,0,rotations,reciprocal_lattice)
        self.heat_cap=heat_cap

        self.load_gamma()
        qpoints_FBZ,gamma=expand_FBZ(1,self.weights,self.q_points,self.gamma,0,rotations,reciprocal_lattice)
        self.gamma=gamma

        self.q_points=qpoints_FBZ
        self.weights = np.ones((len(self.q_points[:,0]),))
        self.number_of_qpoints = self.q_points.shape[0]
        self.number_of_branches = self.frequency.shape[1]
        self.number_of_modes = self.number_of_qpoints*self.number_of_branches

        print('To describe phonons:')
        print('	nq=',self.number_of_qpoints)
        print(' nb=',self.number_of_branches)
        print(' number of modes=', self.number_of_modes)

        ### please explain the following during the next meeting
        self.rank_energies()
        self.calculate_lifetime()
        self.initialise_temperature_function()
        
        self.load_poscar_data(self.args.poscar_file)

        ### I am surpised than you need lattice vectors, and nor reciprocal lattice vectors. Check that it is the same as "lattice" computed before.
        self.load_lattice_vectors()

    def load_hdf_data(self, hdf_file,):
        ''' Get all data from hdf file.
            Module documentation: https://docs.h5py.org/en/stable/'''

        self.data_hdf = h5py.File(hdf_file,'r')
    
    def load_poscar_data(self, poscar_file):
        ''' Get structure from poscar file.
            Module documentation: https://pyiron.readthedocs.io/en/latest/index.html'''

        self.data_poscar = pyiron.vasp.structure.read_atoms(poscar_file)

    def load_frequency(self):
        '''frequency shape = q-points X p-branches '''
        self.frequency = np.array(self.data_hdf['frequency']) # THz
<<<<<<< HEAD
=======
        self.frequency = np.where(self.frequency<0, 0, self.frequency)
        
        self.number_of_qpoints = self.frequency.shape[0]
        self.number_of_branches = self.frequency.shape[1]

        self.number_of_modes = self.number_of_qpoints*self.number_of_branches
        self.number_of_inactive_modes = int((self.frequency==0).sum())
        self.number_of_active_modes = self.number_of_modes - self.number_of_inactive_modes   # adjustment to exclude modes of frequency 0
>>>>>>> c2a76415

    def convert_to_omega(self):
        '''omega shape = q-points X p-branches '''
        self.omega = self.frequency*2*ct.pi*1e12 # rad/s
    
    def rank_energies(self):
        matrix = self.calculate_energy(10, self.omega)
        matrix = np.where(matrix == 0, np.inf, matrix)
        self.rank = matrix.argsort(axis = None).argsort().reshape(matrix.shape)

    def load_q_points(self):
        '''q-points shape = q-points X reciprocal reduced coordinates '''
        self.q_points = np.array(self.data_hdf['qpoint'])   # reduced reciprocal coordinates
    
    def load_weights(self):
        '''weights shape = q_points '''
        self.weights = np.array(self.data_hdf['weight'])

    def load_temperature(self):
        '''temperature_array shape = temperatures '''
        self.temperature_array = np.array(self.data_hdf['temperature']) # K
    
    def load_group_vel(self):
        '''groupvel shape = q_points X p-branches X cartesian coordinates '''
        self.group_vel = np.array(self.data_hdf['group_velocity'])*1e12  # Hz * angstrom

    def load_heat_cap(self):
        '''heat_cap shape = temperatures X q-points X p-branches '''
        self.heat_cap = np.array(self.data_hdf['heat_capacity'])    # eV/K
    
    def load_gamma(self):
        '''gamma = temperatures X q-pointsX p-branches'''
        self.gamma = np.array(self.data_hdf['gamma'])   # THz

    def calculate_lifetime(self):
        '''lifetime = temperatures X q-pointsX p-branches'''
        self.lifetime = np.where( self.gamma>0, 1/( 2*2*np.pi*self.gamma), 0)*1e12  # s
        self.lifetime_function = [[interp1d(self.temperature_array, self.lifetime[:, i, j], kind = 'cubic') for j in range(self.number_of_branches)] for i in range(self.number_of_qpoints)]
        
    def load_lattice_vectors(self):
        '''Unit cell coordinates from poscar file.'''
        self.lattice_vectors = self.data_poscar.cell    # lattice vectors in cartesian coordinates, angstrom
    
    def calculate_occupation(self, T, omega):
        flag = (T>0) & (omega>0)
        occupation = np.where(~flag, 0, 1/( np.exp( omega*self.hbar/ (T*self.kb) ) - 1) )
        return occupation

    def calculate_energy(self, T, omega):
        '''Energy of a mode given T'''
        n = self.calculate_occupation(T, omega)
        return self.hbar * omega * (n + 0.5)
    
    def calculate_crystal_energy(self, T):
        '''Calculates the average energy per phonon at a given temperature for the crystal.'''

        T = np.array(T)             # ensuring right type
        T = T.reshape( (-1, 1, 1) ) # ensuring right dimensionality

        return self.calculate_energy(T, self.omega).sum( axis = (1, 2) )/self.number_of_active_modes

    def initialise_temperature_function(self):
        '''Calculate an array of energy levels and initialises the function to recalculate T = f(E)'''

        T_array = np.arange(self.temperature_array.min(), self.temperature_array.max(), 0.8)

        self.energy_array = self.calculate_crystal_energy(T_array)     #( self.temperature_array )
        self.temperature_function = interp1d( self.energy_array, T_array, kind = 'cubic' )


def expand_FBZ(axis,weight,qpoints,tensor,rank,rotations,reciprocal_lattice):
        # expand tensor from IBZ to BZ
        # q is in the direction "axis" in tensor, and #rank cartesian coordinates the last

       for i,q in enumerate(qpoints):
           q_in_BZ = np.mod(q,1.0)
           tq=np.take(tensor,i,axis=axis)

           l_q=[]
           l_t=[]

           for r in rotations:
               rot_q = np.dot(r, q_in_BZ)
               l_q.append(rot_q)

               r_cart = np.dot(reciprocal_lattice, np.dot(r, np.linalg.inv(reciprocal_lattice)))

               if rank == 0:
                  l_t.append(tq)
               elif rank == 1:
                  rot_t=np.dot(r_cart, tq.T).T
                  l_t.append(rot_t)
               else:
                  sys.exit("error in exapand_FBZ: not coded")

           star_mul=np.array(l_q, dtype='double', order='C')
           star_mulv=np.array(l_t, dtype='double', order='C')

           star_mul=np.mod(star_mul,1.0)
           star_mul=np.around(star_mul, decimals=6)
           star_q,return_index,return_inverse,return_counts=np.unique(star_mul,
                                                               return_index=True,
                                                               return_inverse=True,
                                                               return_counts=True,
                                                               axis=0)
           if weight[i] != len(return_index) :
               sys.exit("error in exapand_FBZ")

           star_t=star_mulv[return_index]
           #print(star_q.shape,star_t.shape)

           if (i == 0):
              qpoints_out=star_q
              tensor_out=star_t
           else:
              qpoints_out=np.concatenate((qpoints_out,star_q),axis=0)
              tensor_out=np.concatenate((tensor_out,star_t),axis=0)

       tensor_out=np.swapaxes(tensor_out,0,axis)
       return qpoints_out,tensor_out


    
#=#=#=#=#=#=#=#=#=#=#=#=#=#=#=#=#=#=#=#=#=#=#=#=#=#=#=#=#=#=#=#=#=#=#=#=#=#=#=#=

#   TO DO
#
#   - Conservation of momentum (wavevector), umklapp scattering
#   - Time
#   - Refresh temperature

class Population(Constants):
    '''Class comprising the particles to be simulated.'''

    def __init__(self, arguments, geometry, phonon):
        super(Population, self).__init__()

        self.args = arguments
        
        if self.args.particles_ex == None:
            self.N_p   = int(float(self.args.particles[0]))
            self.exact = False
        else:
            self.N_p   = int(float(self.args.particles_ex[0]))
            self.exact = True
         
        self.dt            = float(self.args.timestep)
        self.n_of_slices   = self.args.slices[0]
        self.slice_axis    = self.args.slices[1]
        self.slice_length  = geometry.bounds[:, self.slice_axis].ptp()/self.n_of_slices

        self.bound_cond     = self.args.bound_cond    
        self.T_boundary     = np.array(self.args.temperatures)
        self.T_distribution = self.args.temp_dist[0]

        self.colormap = self.args.colormap
        self.fig_plot = self.args.fig_plot
        self.rt_plot  = self.args.rt_plot

        self.t = 0

        self.initialise_all_particles(phonon, geometry) # initialising particles
        self.calculate_ts_lifetime(geometry)            # calculating timesteps [boundary, scatter]

        if len(self.rt_plot) > 0:
            
            self.rt_graph, self.rt_fig = self.init_plot_real_time(geometry)
        

    def initialise_modes(self, number_of_particles, phonon):
        '''Uniformily organise modes for a given number of particlesprioritising low energy ones.'''

        part_p_mode = np.floor(number_of_particles/phonon.number_of_active_modes)    # particles per mode

        ppm_array = (np.ones(phonon.number_of_active_modes)*part_p_mode).astype(int)

        lack = int(number_of_particles - part_p_mode*phonon.number_of_active_modes)    # lack of particles due to rounding
        
        lack_modes = np.where( np.delete(phonon.rank, [0, 1, 2]).reshape(-1) < lack )[0]    # modes to correct based on rank

        ppm_array[lack_modes] += 1   # corrected number of particles per mode

        modes = np.empty( (number_of_particles, 2) ) # initialising mode array

        counter = 0

        for i in range(phonon.number_of_qpoints):
            for j in range(phonon.number_of_branches):

                if phonon.frequency[i, j] > 0:

                    index = int(i*phonon.number_of_branches+j-phonon.number_of_inactive_modes)

                    modes[ counter:counter+ppm_array[index], 0] = i                         
                    modes[ counter:counter+ppm_array[index], 1] = j

                    counter += ppm_array[index]
    
        return modes.astype(int), ppm_array

    def generate_positions(self, number_of_particles, geometry):
        '''Initialise positions of a given number of particles'''
        
        # Get geometry bounding box
        bounds = geometry.bounds
        bounds_range = bounds[1,:]- bounds[0,:]

        positions = np.random.rand(number_of_particles, 3)*bounds_range + bounds[0,:] # Generate random points inside bounding box
        positions, points_out = self.remove_out_points(positions, geometry)       # Remove points outside mesh

        while positions.shape[0] != number_of_particles:
            # Keep generating points until all of them are inside the mesh
            new_positions = np.random.rand(points_out, 3)*bounds_range + bounds[0,:] # generate new
            new_positions, points_out = self.remove_out_points(new_positions, geometry)         # check which are inside
            positions = np.append(positions, new_positions, 0)         # add the good ones
        
        return positions

    def remove_out_points(self, points, geometry):
        '''Remove points outside the geometry mesh.'''
        in_points = geometry.mesh.contains(points)     # boolean array
        out_points = ~in_points
        return np.delete(points, out_points, axis=0), out_points.sum()   # new points, number of particles

    def initialise_all_particles(self, phonon, geometry):
        '''Uses Population atributes to generate all particles.'''
        
        self.modes, ppm_array = self.initialise_modes(self.N_p, phonon) # getting modes
        
        # initialising positions one mode at a time (slower but uses less memory)

        self.positions = np.empty( (self.N_p, 3) )
        
        counter = 0
        for i in range(phonon.number_of_qpoints):
            for j in range(phonon.number_of_branches):

                if phonon.frequency[i, j] > 0:
                
                    index = int(i*phonon.number_of_branches+j-phonon.number_of_inactive_modes)
                    
                    self.positions[counter:counter+ppm_array[index], :] = self.generate_positions(ppm_array[index], geometry)

                    counter += ppm_array[index]
        
        self.temperatures = self.assign_temperatures(self.positions, geometry)
        
        # assigning properties from Phonon
        self.omega, self.q_points, self.group_vel, self.lifetime, self.lifetime_functions = self.assign_properties(self.modes, self.temperatures, phonon)
        
        self.occupation   = phonon.calculate_occupation(self.temperatures, self.omega)
        self.energies     = phonon.calculate_energy(self.temperatures, self.omega)

    def assign_properties(self, modes, temperatures, phonon):
        '''Get properties from the indexes.'''

        omega              = phonon.omega[ modes[:,0], modes[:,1] ]        # rad/s
        q_points           = phonon.q_points[ modes[:,0] ]                 # reduced reciprocal coordinates
        group_vel          = phonon.group_vel[ modes[:,0], modes[:,1], : ] # THz * angstrom

        lifetime_functions = [phonon.lifetime_function[modes[i,0]][modes[i,1]] for i in range(modes.shape[0])]  # functions of lifetime for each particle
        lifetime = np.array([lifetime_functions[i](temperatures[i]) for i in range(temperatures.shape[0])])

        return omega, q_points, group_vel, lifetime, lifetime_functions
   
    def assign_temperatures(self, positions, geometry):
        '''Atribute initial temperatures imposing fixed temperatures on first and last slice. Randomly within delta T unless specified otherwise.'''

        number_of_particles = positions.shape[0]
        key = self.T_distribution

        temperatures = np.empty(number_of_particles)    # initialise temperature array

        if key == 'linear':
            # calculates T for each slice
            step = (self.T_boundary[1]-self.T_boundary[0])/(self.n_of_slices-1)
            T_array = np.arange(self.T_boundary[0], self.T_boundary[1] + step, step)

            for i in range(self.n_of_slices):   # assign temperatures for particles in each slice
                indexes = (positions[:, self.slice_axis] >= i*self.slice_length) & (positions[:, self.slice_axis] < (i+1)*self.slice_length)
                temperatures[indexes] = T_array[i]
                    
        else:
            if key == 'random':
                temperatures = np.random.rand(number_of_particles)*(self.T_boundary.ptp() ) + self.T_boundary.min()
                
            elif key == 'constant_hot':
                temperatures = np.ones(number_of_particles)*self.T_boundary.max()
            elif key == 'constant_cold':
                temperatures = np.ones(number_of_particles)*self.T_boundary.min()
            elif key == 'constant_mean':
                temperatures = np.ones(number_of_particles)*self.T_boundary.mean()
            
            # imposing boundary conditions

            indexes = positions[:, self.slice_axis] < self.slice_length
            temperatures[indexes] = self.T_boundary[0]

            indexes = positions[:, self.slice_axis] >= geometry.bounds[1, self.slice_axis]-self.slice_length
            temperatures[indexes] = self.T_boundary[1]

        return temperatures
    
    # def build_T_function(self, phonon, indexes):

    #     if self.temperatures[indexes].ptp() > 0:
    #         dT = self.temperatures[indexes].ptp()/10
    #     else:
    #         dT = 0.1
        
    #     T_array = np.arange(self.temperatures[indexes].min(), self.temperatures[indexes].max()+3*dT, dT)
    #     e_array = phonon.calculate_energy(T_array.reshape(-1, 1), self.omega[indexes]).sum(axis = 1)

    #     return interp1d(e_array, T_array, kind='cubic')

        
    def refresh_temperatures(self, geometry, phonon):
        '''Refresh energies and temperatures while enforcing boundary conditions as given by geometry.'''
        slice_energy = np.empty(self.n_of_slices)
        slice_temperature = np.empty(self.n_of_slices)

        for i in range(self.n_of_slices):   # assign temperatures for particles in each slice
            indexes = (self.positions[:, self.slice_axis] >= i*self.slice_length) & (self.positions[:, self.slice_axis] < (i+1)*self.slice_length)
            slice_energy[i]      = self.energies[indexes].mean()

            slice_temperature[i] = phonon.temperature_function(slice_energy[i]) # self.build_T_function(phonon, indexes)(slice_energy[i])

            self.temperatures[indexes] = copy.deepcopy(slice_temperature[i])

            self.energies[indexes] = phonon.calculate_energy(slice_temperature[i], self.omega[indexes])
        
        print(slice_energy, self.energies.sum())

    def drift(self, geometry):
        '''Drift operation.'''

        self.positions += self.group_vel*self.dt

    def find_boundary(self, positions, velocities, geometry):
        '''Finds which mesh triangle will be hit by the particle, given an initial position and velocity
        direction. It works with individual particles as well with a group of particles.
        Returns: array of faces indexes for each particle'''

        boundary_pos, index_ray, _ = geometry.ray.intersects_location(positions, velocities, multiple_hits=False)

        stationary = ~np.in1d(np.arange(positions.shape[0]), index_ray)   # find which particles have zero velocity, so no ray

        all_boundary_pos                = np.zeros( (positions.shape[0], 3) )
        all_boundary_pos[stationary, :] = np.inf
        all_boundary_pos[~stationary, :]= boundary_pos

        return all_boundary_pos

    def timesteps_to_boundary(self, positions, velocities, geometry):
        '''Calculate how many timesteps to boundary scattering.'''
        
        boundary_pos = self.find_boundary(positions, velocities, geometry)

        # calculate distances for given particles
        boundary_dist = np.linalg.norm( positions - boundary_pos, axis = 1 )

        ts_to_boundary = boundary_dist/( np.linalg.norm(velocities, axis = 1) * self.dt )

        ts_to_boundary = np.ceil(ts_to_boundary)    # such that particle hits the boundary when no_timesteps == 0 (crosses boundary)

        return ts_to_boundary.astype(int)
    
    def timesteps_to_scatter(self, lifetimes):
        '''Calculate the number of timestepps until a particle scatters according to its lifetime.'''
        return np.ceil(self.dt/lifetimes).astype(int)   # such that particle scatters when no_timesteps == 0 (decays)
    
    def calculate_ts_lifetime(self, geometry, indexes='all'):
        '''Calculate number of timesteps until annihilation for particles given their indexes in the population.'''

        if indexes == 'all':
            indexes = np.arange(self.N_p)
            self.n_timesteps = np.empty( (self.N_p, 2) )
        
        new_ts_to_boundary = self.timesteps_to_boundary(self.positions[indexes, :], self.group_vel[indexes, :], geometry.mesh)  # calculates ts until boundary scattering

        new_ts_to_scatter   = self.timesteps_to_scatter(self.lifetime[indexes]) # calculates ts until scatter according to lifetime

        self.n_timesteps[indexes, 0] = new_ts_to_boundary   # saves boundary scattering timestep counter
        self.n_timesteps[indexes, 1] = new_ts_to_scatter    # saves scatter timestep counter

    def delete_particles(self, indexes):
        '''Delete all information about particles according to the given indexes'''

        self.positions    = self.positions[~indexes]
        self.q_points     = self.q_points[~indexes]
        self.group_vel    = self.group_vel[~indexes]
        self.omega        = self.omega[~indexes]
        self.lifetime     = self.lifetime[~indexes]
        self.energies     = self.energies[~indexes]
        self.occupation   = self.occupation[~indexes]
        self.temperatures = self.temperatures[~indexes]
    
    def generate_new_particles(self, number_of_particles, geometry, slice_index = 'all'):
        
        if slice_index == 'all':
            positions = np.random.rand(number_of_particles)
    
    def boundary_scattering(self, indexes, geometry):
        '''Applies boundary scattering or other conditions to the particles where it happened, given their indexes.'''

        positions = self.positions[indexes]
        modes     = self.modes[indexes]

        if (self.bound_cond == 'periodic') and (geometry.shape == 'cuboid'):    # applicable just for cuboids

            check = positions >= geometry.bounds.reshape(2, 1, 3)    # True if less or equal than each bound value

            check = check.sum(axis = 0) # this will result in 0 for numbers out of the lower limit, 1 for points inside the limits, 2 for outside de upper limit

            lower_points = np.where(check == 0, positions + np.ptp(geometry.bounds, axis = 0), 0)
            in_points    = np.where(check == 1, positions                                    , 0)
            upper_points = np.where(check == 2, positions - np.ptp(geometry.bounds, axis = 0), 0)

            new_positions = lower_points + in_points + upper_points
            new_modes = modes
            
        return new_positions, new_modes


    def scatter(self, geometry, phonon):
        
        # boundary_indexes = self.n_timesteps[:,0] <= 0   # find all boundary scattering particles

        boundary_indexes = np.arange(self.N_p)

        self.positions[boundary_indexes, :], self.modes[boundary_indexes, :] = self.boundary_scattering(boundary_indexes, geometry)

        return



    def run_timestep(self, geometry, phonon, plot_real_time = False):

        self.drift(geometry)        # drift particles
        self.scatter(geometry, phonon)
        self.refresh_temperatures(geometry, phonon)

        # self.generate_new_particles()

        self.n_timesteps -= 1      # -1 timestep in the counter

        self.t += self.dt           # 1 dt passed

        if len(self.rt_plot) > 0:
            self.plot_real_time(geometry)
                
    def init_plot_real_time(self, geometry):
        '''Initialises the real time plot to be updated for each timestep.'''

        if self.rt_plot[0] in ['T', 'temperature']:
            colors = self.temperatures
        elif self.rt_plot[0] in ['e', 'energy']:
            colors = self.energies
        elif self.rt_plot[0] in ['omega', 'angular_frequency']:
            colors = self.omega        

        plt.ion()

        fig = plt.figure(figsize = (8,8), dpi = 150)
        ax = fig.add_subplot(111, projection='3d')
        ax.set_box_aspect( np.ptp(geometry.bounds, axis = 0) )

        graph = ax.scatter(self.positions[:, 0], self.positions[:, 1], self.positions[:, 2], cmap = self.colormap, c = colors, s = 1)

        plt.show()
        
        return graph, fig


    def plot_real_time(self, geometry, property_plot = None, colormap = None):
        '''Updates data on the real time plot at the end of the timestep.'''
        if property_plot == None:
            property_plot = self.rt_plot[0]
        
        if colormap == None:
            colormap = self.colormap
        
        if property_plot in ['T', 'temperature']:
            colors = self.temperatures
        elif property_plot in ['e', 'energy']:
            colors = self.energies
        elif property_plot in ['omega', 'angular_frequency']:
            colors = self.omega      

        self.rt_graph._offsets3d = [self.positions[:,0], self.positions[:,1], self.positions[:,2]]
        self.rt_graph.set_array(colors)
        
        self.rt_fig.canvas.draw()
        self.rt_fig.canvas.flush_events()

        return

    def plot_figures(self, geometry, property_plot=['temperature'], colormap = 'viridis'):

        n = len(property_plot)

        fig = plt.figure( figsize = (8, 8), dpi = 150 )
        
        for i in range(n):
            if property_plot[i] in ['T', 'temperature']:
                data = self.temperatures
                figname = 'temperature'
                title = 'Temperature [K]'
            elif property_plot[i] in ['omega', 'angular_frequency']:
                data = self.omega
                figname = 'angular_frequency'
                title = 'Angular Frequency [rad/s]'
            elif property_plot[i] in ['n', 'occupation']:
                data = np.log(self.occupation)
                figname = 'occupation'
                title = 'Occupation Number'
            elif property_plot[i] in ['e', 'energy']:
                data = self.energies
                figname = 'energy'
                title = 'Energy [eV]'

            plt.clf()
            ax = fig.add_subplot(111, projection='3d')
            ax.set_box_aspect( np.ptp(geometry.bounds, axis = 0) )
            graph = ax.scatter(self.positions[:, 0], self.positions[:, 1], self.positions[:, 2], cmap = colormap, c = data, s = 1)
            fig.colorbar(graph, orientation='horizontal')
            plt.title(title, {'size': 15} )

            plt.tight_layout()
            
            plt.savefig('figures/'+figname+'.png')
















    # POSSIBLY DELETED CODE

    # def calculate_distances(self, main_position, mesh):
    #     '''Calculates de distance from a given phonon or group of phonons (main position) in relation to all others'''
    #     distances = main_position-self.positions.reshape(-1, 1, 3)  # difference vector
        
    #     # _, indexes, _ = mesh.intersects_id(main_position,
    #     #                                    distances,
    #     #                                    return_locations=False,
    #     #                                    multiple_hits=False)    # check whether there is a wall in between
        
    #     distances = np.norm(distances, axis = 2)    # compute euclidean norms



    #     return distances

    # def locate_all_neighbours(self, position, radius):
    #     '''Locates neighbours within radius for every particle.'''
    #     # import shape to use mesh.contain to locate neighbours

    #     distances = self.calculate_distances(position)
    #     return (distances<=radius).astype(int)   # mask matrix classifying as neighbours (1) or not (0) all other particles (columns) for each particle (lines)


    # def distribute_energies(self, indexes, radius):
    #     '''Distribute their energies of scattered particles.'''

    #     scattered_positions = self.positions[indexes, :]                        # get their positions
    #     scattered_energies  = self.energies[indexes]                            # get their energies

    #     neighbours = self.locate_all_neighbours(scattered_positions, radius)    # find their neighbours
    #     neighbours[:, indexes] = 0                                              # removing scattering neighbours
    #     neighbours = neighbours.astype(bool)                                    # converting to boolean

    #     n_neighbours = neighbours.sum(axis=1)                                   # number of neighbours for each scattered particle

    #     add_energy = scattered_energies/n_neighbours                            # calculate energy addition from each scattering particle
    #     add_energy = add_energy.reshape(-1, 1)                                  # reshape to column array

    #     add_energy = neighbours*add_energy                                      # set the contribution to each neighbour
    #     add_energy = add_energy.sum(axis = 0)                                   # add all contributions for each non-scattered particle
    #     add_energy = add_energy.reshape(-1, 1)                                  # reshape to column array

    #     return self.energies + add_energy                                       # change energy level of particles

    # def scatter(self, scatter_radius = 1):
    #     '''Checks which particles have to be collided or scattered and distribute its energies around.'''

    #     # THINK ABOUT HOW TO CONSERVE MOMENTUM, UMKLAPP SCATTERING AND BOUNDARY EFFECTS

    #     indexes = np.where(self.n_timesteps == 0, True, False)[0] # define which particles to be scattered (boolean array)

    #     self.energies     = self.distribute_energies(indexes, radius = scatter_radius)  # update energies

    #     self.delete_particles(indexes)

    #     # Do i need this? Because I have to update local temperature anyway...
    #     # self.occupation   = self.calculate_n_from_E(self.omega, self.energies)          # update occupation from energies
    #     # self.temperatures = self.calculate_T_from_n(self.omega, self.occupation)        # update temperature from occupation

    # def calculate_n_from_T(self, omega, temperature):
    #     '''Occupation number of a mode given T'''
    #     return 1/(np.exp( self.hbar*omega / (self.kb * temperature) )-1)
    
    # def calculate_n_from_E(self, omega, energy):
    #     '''Occupation number of a mode given E'''
    #     return energy/(self.kb*self.hbar) - 0.5

    # def calculate_T_from_n(self, omega, occupation):
    #     '''Occupation number of a mode given E'''
    #     return (self.hbar*omega/self.kb) * 1/np.log(1/occupation + 1)

    # def check_boundaries(self, geometry):
    #     '''Check boundaries and apply reflection or periodic boundary conditions.'''
    #     pass












        
<|MERGE_RESOLUTION|>--- conflicted
+++ resolved
@@ -9,6 +9,7 @@
 from scipy.interpolate import interp1d
 
 # plotting
+import matplotlib.cm
 import matplotlib.pyplot as plt
 from mpl_toolkits.mplot3d import Axes3D
 
@@ -168,9 +169,11 @@
         self.number_of_qpoints = self.q_points.shape[0]
         self.number_of_branches = self.frequency.shape[1]
         self.number_of_modes = self.number_of_qpoints*self.number_of_branches
+        self.number_of_inactive_modes = int((self.frequency==0).sum())
+        self.number_of_active_modes = self.number_of_modes - self.number_of_inactive_modes   # adjustment to exclude modes of frequency 0
 
         print('To describe phonons:')
-        print('	nq=',self.number_of_qpoints)
+        print(' nq=',self.number_of_qpoints)
         print(' nb=',self.number_of_branches)
         print(' number of modes=', self.number_of_modes)
 
@@ -199,17 +202,7 @@
     def load_frequency(self):
         '''frequency shape = q-points X p-branches '''
         self.frequency = np.array(self.data_hdf['frequency']) # THz
-<<<<<<< HEAD
-=======
         self.frequency = np.where(self.frequency<0, 0, self.frequency)
-        
-        self.number_of_qpoints = self.frequency.shape[0]
-        self.number_of_branches = self.frequency.shape[1]
-
-        self.number_of_modes = self.number_of_qpoints*self.number_of_branches
-        self.number_of_inactive_modes = int((self.frequency==0).sum())
-        self.number_of_active_modes = self.number_of_modes - self.number_of_inactive_modes   # adjustment to exclude modes of frequency 0
->>>>>>> c2a76415
 
     def convert_to_omega(self):
         '''omega shape = q-points X p-branches '''
@@ -264,7 +257,7 @@
         return self.hbar * omega * (n + 0.5)
     
     def calculate_crystal_energy(self, T):
-        '''Calculates the average energy per phonon at a given temperature for the crystal.'''
+        '''Calculates the average energy per mode at a given temperature for the crystal.'''
 
         T = np.array(T)             # ensuring right type
         T = T.reshape( (-1, 1, 1) ) # ensuring right dimensionality
@@ -274,10 +267,33 @@
     def initialise_temperature_function(self):
         '''Calculate an array of energy levels and initialises the function to recalculate T = f(E)'''
 
-        T_array = np.arange(self.temperature_array.min(), self.temperature_array.max(), 0.8)
-
-        self.energy_array = self.calculate_crystal_energy(T_array)     #( self.temperature_array )
+        T_boundary = np.array([min(self.args.temperatures)-10, max(self.args.temperatures)+10]) # setting temperature interval with 10K of upper and lower margin
+
+        T_array = np.arange(T_boundary.min(), T_boundary.max()+0.1, 0.1)    # defining discretisations
+
+        self.energy_array = self.calculate_crystal_energy(T_array)
         self.temperature_function = interp1d( self.energy_array, T_array, kind = 'cubic' )
+
+        # plotting error for the T(e) function
+
+        # T_test_array = np.arange(T_boundary.min(), T_boundary.max()+0.01, 0.01)
+        # e_test_array = self.calculate_crystal_energy(T_test_array)
+
+        # error = self.temperature_function(e_test_array) - T_test_array
+
+        # fig = plt.figure()
+        # ax = fig.add_subplot(111)
+        # ax.plot(e_test_array, T_test_array, '--', c = 'k')
+        # ax.plot(e_test_array, self.temperature_function(e_test_array), '--', c = 'r',)
+        # plt.show()
+        
+        # fig = plt.figure()
+        # ax = fig.add_subplot(111)
+        # ax.plot(T_test_array, error, '--')
+        # plt.show()
+
+        # quit()
+
 
 
 def expand_FBZ(axis,weight,qpoints,tensor,rank,rotations,reciprocal_lattice):
@@ -513,35 +529,25 @@
 
         return temperatures
     
-    # def build_T_function(self, phonon, indexes):
-
-    #     if self.temperatures[indexes].ptp() > 0:
-    #         dT = self.temperatures[indexes].ptp()/10
-    #     else:
-    #         dT = 0.1
-        
-    #     T_array = np.arange(self.temperatures[indexes].min(), self.temperatures[indexes].max()+3*dT, dT)
-    #     e_array = phonon.calculate_energy(T_array.reshape(-1, 1), self.omega[indexes]).sum(axis = 1)
-
-    #     return interp1d(e_array, T_array, kind='cubic')
-
-        
     def refresh_temperatures(self, geometry, phonon):
         '''Refresh energies and temperatures while enforcing boundary conditions as given by geometry.'''
         slice_energy = np.empty(self.n_of_slices)
         slice_temperature = np.empty(self.n_of_slices)
 
+        slice_energy_sum = np.empty(self.n_of_slices)
+
         for i in range(self.n_of_slices):   # assign temperatures for particles in each slice
             indexes = (self.positions[:, self.slice_axis] >= i*self.slice_length) & (self.positions[:, self.slice_axis] < (i+1)*self.slice_length)
             slice_energy[i]      = self.energies[indexes].mean()
-
-            slice_temperature[i] = phonon.temperature_function(slice_energy[i]) # self.build_T_function(phonon, indexes)(slice_energy[i])
+            slice_energy_sum[i]      = self.energies[indexes].sum()
+
+            slice_temperature[i] = phonon.temperature_function(slice_energy[i])
 
             self.temperatures[indexes] = copy.deepcopy(slice_temperature[i])
 
             self.energies[indexes] = phonon.calculate_energy(slice_temperature[i], self.omega[indexes])
         
-        print(slice_energy, self.energies.sum())
+        print(slice_energy_sum, self.energies.sum(), phonon.temperature_function(self.energies.mean()))
 
     def drift(self, geometry):
         '''Drift operation.'''
@@ -684,7 +690,7 @@
         return graph, fig
 
 
-    def plot_real_time(self, geometry, property_plot = None, colormap = None):
+    def plot_real_time(self, geometry, property_plot = None, colormap = 'viridis'):
         '''Updates data on the real time plot at the end of the timestep.'''
         if property_plot == None:
             property_plot = self.rt_plot[0]
@@ -698,18 +704,19 @@
             colors = self.energies
         elif property_plot in ['omega', 'angular_frequency']:
             colors = self.omega      
-
+        
         self.rt_graph._offsets3d = [self.positions[:,0], self.positions[:,1], self.positions[:,2]]
-        self.rt_graph.set_array(colors)
-        
+
+        rgba_colors = matplotlib.cm.ScalarMappable(cmap = colormap).to_rgba(colors)
+
+        self.rt_graph._color = rgba_colors
+
         self.rt_fig.canvas.draw()
         self.rt_fig.canvas.flush_events()
 
         return
 
     def plot_figures(self, geometry, property_plot=['temperature'], colormap = 'viridis'):
-
-        n = len(property_plot)
 
         fig = plt.figure( figsize = (8, 8), dpi = 150 )
         
@@ -834,15 +841,25 @@
     #     '''Check boundaries and apply reflection or periodic boundary conditions.'''
     #     pass
 
-
-
-
-
-
-
-
-
-
-
-
-        
+    # def build_T_function(self, phonon, indexes):
+
+    #     if self.temperatures[indexes].ptp() > 0:
+    #         dT = self.temperatures[indexes].ptp()/10
+    #     else:
+    #         dT = 0.1
+        
+    #     T_array = np.arange(self.temperatures[indexes].min(), self.temperatures[indexes].max()+3*dT, dT)
+    #     e_array = phonon.calculate_energy(T_array.reshape(-1, 1), self.omega[indexes]).sum(axis = 1)
+
+    #     return interp1d(e_array, T_array, kind='cubic')
+
+
+
+
+
+
+
+
+
+
+        
