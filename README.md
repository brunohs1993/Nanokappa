--- conflicted
+++ resolved
@@ -7,13 +7,7 @@
 
 # Setting the environment
 
-<<<<<<< HEAD
 It is recommended to run nano-$\kappa$ using a Conda environment. Firstly, install Anaconda on your computer (https://www.anaconda.com/).
-=======
-**Obs:** I've tested this process on Windows 11 and Ubuntu 20. I have no idea of the limitations on other OS.
-
-It is recommended to run nano-k using a Conda environment. It can be set by following the steps:
->>>>>>> 97e8b06d
 
 Next, clone this repository or download its files to the desired folder.
 
